import time
from collections import deque
from collections.abc import Iterable
from dataclasses import asdict, dataclass
from typing import TYPE_CHECKING, Any, Optional, cast

import torch
from torch import nn
from vllm.attention import AttentionType
from vllm.config import DeviceConfig, VllmConfig
from vllm.forward_context import set_forward_context
from vllm.logger import init_logger
from vllm.sampling_params import SamplingType
from vllm.utils import is_pin_memory_available
from vllm.v1.kv_cache_interface import FullAttentionSpec, KVCacheSpec
from vllm.v1.outputs import LogprobsTensors, SamplerOutput

from vllm_spyre.model_executor.model_loader.spyre import (
    SpyreAttentionMetadata, SpyreCausalLM)
from vllm_spyre.platform import SpyrePlatform
from vllm_spyre.v1.worker.spyre_input_batch import (SamplingInputBatch,
                                                    SamplingRequestState)

if TYPE_CHECKING:
    from vllm.v1.core.sched.output import (CachedRequestData, NewRequestData,
                                           SchedulerOutput)
    from vllm.v1.sample.metadata import SamplingMetadata
else:
    CachedRequestData = None
    SchedulerOutput = None
    NewRequestData = None
    SamplingMetadata = None

from vllm.v1.outputs import EMPTY_MODEL_RUNNER_OUTPUT, ModelRunnerOutput

logger = init_logger(__name__)


@dataclass(frozen=True)
class ModelForwardInputs:
    """
    Used by the SpyreModelRunner.
    """
    input_tokens: Optional[torch.Tensor] = None
    input_positions: Optional[torch.Tensor] = None
    input_masks: Optional[torch.Tensor] = None
    current_tkv_mask: Optional[torch.Tensor] = None
    left_padded_prompt_mask: Optional[torch.Tensor] = None
    block_table: Optional[torch.Tensor] = None
    slot_mapping: Optional[torch.Tensor] = None
    is_prompt: Optional[bool] = None


@dataclass
class CBSpyreModelRunnerOutput(ModelRunnerOutput):
    # Add the current tkv to the output
    tkv: int = 0


class SpyreModelRunner:

    def __init__(
        self,
        vllm_config: VllmConfig,
        is_driver_worker: bool,
    ):
        self.is_driver_worker = is_driver_worker
        self.vllm_config = vllm_config
        self.model_config = vllm_config.model_config
        self.cache_config = vllm_config.cache_config
        self.lora_config = vllm_config.lora_config
        self.load_config = vllm_config.load_config
        self.parallel_config = vllm_config.parallel_config
        self.scheduler_config = vllm_config.scheduler_config
        self.device_config = vllm_config.device_config
        self.speculative_config = vllm_config.speculative_config
        self.prompt_adapter_config = vllm_config.prompt_adapter_config
        self.observability_config = vllm_config.observability_config

        self.pad_token_id = 0

        if self.model_config is not None:
            if self.model_config.hf_config is not None:
                self.pad_token_id = (getattr(self.model_config.hf_config,
                                             "pad_token_id", None) or 0)
            if self.model_config.get_sliding_window():
                logger.warning("Sliding window is not supported on Spyre. "
                               "The model will run without sliding window.")
        if vllm_config.device_config is None:
            self.device_config = DeviceConfig()
        self.device = self.device_config.device
        self.pin_memory = is_pin_memory_available()

        # Lazy initialization: after load_model.
        self.model: nn.Module

        # Flag to be turned off after warmup is complete
        self.warmup_mode = True

        # Batch state
        self.input_batch = SamplingInputBatch(
            max_num_reqs=vllm_config.scheduler_config.max_num_seqs,
            max_model_len=vllm_config.model_config.max_model_len,
            device=self.device,
            pin_memory=self.pin_memory,
            vocab_size=vllm_config.model_config.get_vocab_size(),
        )

        # Requests
        self.requests: dict[str, SamplingRequestState] = {}

    def get_model(self) -> nn.Module:
        return self.model

    def load_model(self, prompt_lens: Iterable[int],
                   num_decode_tokens: Iterable[int]) -> None:
        max_pad_length = max(prompt_lens)
        max_decode_length = max(num_decode_tokens)
        self.model = SpyreCausalLM(
            self.model_config,
            parallel_config=self.parallel_config,
            scheduler_config=self.scheduler_config,
            max_prompt_length=max_pad_length,
            max_decode_length=max_decode_length,
        )

    @property
    def vocab_size(self) -> int:
        return self.model.model.model.config.src_vocab_size

    def _prepare_pad_input_ids(
        self,
        input_ids_list: list[torch.Tensor],
        min_pad_length: int = 0,
    ) -> tuple[torch.Tensor, torch.Tensor, torch.Tensor]:
        """left side padding implemented as
        in fms.utils.generation.pad_input_id"""
        max_len = max([min_pad_length] +
                      [seq.size(0) for seq in input_ids_list])
        padded_input_ids_list = []
        mask_list = []
        position_ids_list = []
        for input_ids_i in input_ids_list:
            seq_len = input_ids_i.size(0)
            if max_len > seq_len:
                logger.info(
                    "Left padding request of length %d tokens to %d tokens.",
                    seq_len, max_len)
            pads = torch.ones(max_len - seq_len,
                              dtype=torch.long,
                              device=input_ids_i.device) * self.pad_token_id
            non_pads = torch.ones(seq_len,
                                  dtype=torch.long,
                                  device=input_ids_i.device)

            pos_ids_pads = pads
            pos_ids_seq = torch.arange(0,
                                       seq_len,
                                       dtype=torch.long,
                                       device=input_ids_i.device)

            # Setting this to 0, however if 0 is the eos, we will end up
            # truncating the output if using truncate_after_eos once this
            # workflow works for nested tensor, this can probably be removed
            padded_input_ids_list.append(torch.cat((pads, input_ids_i)))
            mask_list.append(torch.cat((torch.zeros_like(pads), non_pads)))
            position_ids_list.append(torch.cat((pos_ids_pads, pos_ids_seq)))

        return padded_input_ids_list, mask_list, position_ids_list

    def pad_input_ids(
        self,
        input_ids_list: list[torch.Tensor],
        min_pad_length: int = 0,
    ) -> tuple[torch.Tensor, torch.Tensor, torch.Tensor]:

        padded_input_ids_list, mask_list, position_ids_list = (
            self._prepare_pad_input_ids(input_ids_list, min_pad_length))

        input_ids = torch.stack(padded_input_ids_list)
        mask = torch.stack(mask_list).bool()
        # this is a causal mask for generation
        mask = (mask.unsqueeze(-1) == mask.unsqueeze(-2)).tril()
        mask = torch.where(mask.logical_not(), -torch.inf, 0.0)
        mask = mask.to(self.model.model.dtype)
        position_ids = torch.stack(position_ids_list)

        return input_ids, position_ids, mask

    def get_kv_cache_spec(self) -> KVCacheSpec:
        """
        This method should generate the KVCache spec by parsing the kv cache
        format from each Attention module in the static forward context.

        In vLLM, this static forward context is populated by the base Attention
        class in the modeling code. Every attention layer populates an entry
        for itself in vllm_config.compilation_config.static_forward_context,
        which is a dictionary of layer_name -> layer for every attention layer.
        This allows the model runner to correctly create the kv cache spec for
        each layer.

        The spyre modeling code currently comes from `fms`, and does not
        integrate with vLLM's modeling classes, so we don't have access to any
        model-agnostic metadata about the attention layers. This just returns a
        dummy value for now.
        """
        # We do at least use the real size from the cache config.
        block_size = self.vllm_config.cache_config.block_size

        attn_spec = FullAttentionSpec(block_size=block_size,
                                      num_kv_heads=1,
                                      head_size=1,
                                      dtype=torch.float16,
                                      use_mla=False,
                                      attn_type=AttentionType.DECODER)
        return {"foo": attn_spec}

    def complete_warmup(self):
        """Turn off warmup mode once the warmup is complete"""
        self.warmup_mode = False

    def build_attn_metadata(self,
                            _: ModelForwardInputs) -> SpyreAttentionMetadata:
        # TODO: probably sooner we will need a more sophisticated way to switch
        # build attention metadata based on model/attention. But for now, a
        # simple method override is good enough.
        return SpyreAttentionMetadata()

    def get_sampling_metadata(self, _: bool) -> SamplingMetadata:
        return self.input_batch.sampling_metadata

    def get_req_id_to_index(self, _: bool) -> dict[str, int]:
        return self.input_batch.get_unpadded_output_indices()

    def no_prompt_logprob(self, _: bool) -> bool:
        return self.input_batch.no_prompt_logprob

    def get_num_prompt_logprobs(self) -> dict[str, int]:
        return self.input_batch.num_prompt_logprobs

    def update_states(self, scheduler_output: SchedulerOutput):
        # Update the states of the running/resumed requests.
        # Update input_batch's `token_ids_cpu`,
        # `num_tokens`. For continuous batching it cleans
        # finished requests from the batch
        #
        # NOTE: req_state.output_token_ids will be mutated when
        # PP will be enabled in the future
        req_data = scheduler_output.scheduled_cached_reqs
        for i, req_id in enumerate(req_data.req_ids):
            req_state: CachedRequestState = self.requests[req_id]

            # Update the cached states.
            num_computed_tokens = req_data.num_computed_tokens[i]
            # The scheduler will send the sampled tokens back
            # when PP will be enabled in the future
            new_token_ids = req_data.new_token_ids[i] if len(
                req_data.new_token_ids) > 0 else []
            # Add the sampled token(s) from the previous step (if any).
            # This doesn't include "unverified" tokens like spec decode tokens.
            num_new_tokens = (num_computed_tokens + len(new_token_ids) -
                              req_state.num_tokens)
            if num_new_tokens == 1:
                # Avoid slicing list in most common case.
                req_state.output_token_ids.append(new_token_ids[-1])
            elif num_new_tokens > 0:
                req_state.output_token_ids.extend(
                    new_token_ids[-num_new_tokens:])

            req_index = self.input_batch.get_req_index(req_id)
            # Add new_token_ids to token_ids_cpu.
            # TODO: Update for spec decoding in the future
            start_token_index = num_computed_tokens
            end_token_index = num_computed_tokens + len(new_token_ids)
            self.input_batch.token_ids_cpu[
                req_index, start_token_index:end_token_index] = new_token_ids
            # Remove the entry for prompt_logprobs for this request,
            # if it exists
            self.input_batch.num_prompt_logprobs.pop(req_id, None)

        if scheduler_output.finished_req_ids:
            for req_id in scheduler_output.finished_req_ids:
                self.input_batch.remove_request(req_id)
                self.requests.pop(req_id, None)
<<<<<<< HEAD
            self.input_batch.refresh()
=======
            self.input_batch.refresh_metadata()

    def _get_prompt_logprobs_dict(
        self,
        logits: torch.Tensor,
        model_inputs: ModelForwardInputs,
    ) -> dict[str, Optional[LogprobsTensors]]:
        """Calculate prompt logprobs from hidden states.
        
        This currently only supports static batching, batch size 1
        """
        assert model_inputs.is_prompt is not None
        if self.no_prompt_logprob(model_inputs.is_prompt):
            return {}

        num_prompt_logprobs_dict = self.get_num_prompt_logprobs()

        # TODO: For chunked prefill, this will need to be updated to hold state
        # for prompt logprobs across multiple model iterations.
        # This assumes no chunked prefill for now
        prompt_logprobs_dict: dict[str, Optional[LogprobsTensors]] = {}

        # Since prompt logprobs are a rare feature, prioritize simple,
        # maintainable loop over optimal performance.
        for req_id, num_prompt_logprobs in num_prompt_logprobs_dict.items():
            logger.debug("Calculating prompt_logprobs for request %s", req_id)

            # Get metadata for this request.
            request = self.requests[req_id]
            num_prompt_tokens = len(request.prompt_token_ids)
            prompt_token_ids = torch.tensor(request.prompt_token_ids).to(
                self.device, non_blocking=True)

            # No chunked prefill, so we always start at index 0, token 1.
            # (First token has no logprobs because there's no context)
            start_tok = 1
            num_logits = num_prompt_tokens - start_tok

            # Get the logits corresponding to this req's prompt tokens.
            req_idx = self.get_req_id_to_index(model_inputs.is_prompt)[req_id]
            logits = logits[req_idx]
            # The offset needs to account for the left padding that static
            # batching applies.
            # TODO: To support continuous batching the offset needs to be
            # calculated differently.
            offset = logits.shape[0] - num_prompt_tokens
            logits = logits[offset:offset + num_logits]

            # Get the "target" tokens for each index. For prompt at index i,
            # the token at prompt index i+1 is the "sampled" token we want
            # to gather the logprob for.
            tgt_token_ids = prompt_token_ids[start_tok:start_tok + num_logits]

            # Compute prompt logprobs.
            logprobs = self.model.sampler.compute_logprobs(logits)
            token_ids, logprobs, ranks = self.model.sampler.gather_logprobs(
                logprobs, num_prompt_logprobs, tgt_token_ids)

            # To support chunked prefill, we will need to copy the chunks into
            # saved state at each iteration.
            # For now, we can just return the full tensors.
            logprobs_tensors = LogprobsTensors(logprob_token_ids=token_ids,
                                               logprobs=logprobs,
                                               selected_token_ranks=ranks)
            prompt_logprobs_dict[req_id] = logprobs_tensors

        return prompt_logprobs_dict
>>>>>>> 052b28d7

    def _prepare_prompt(self, _: list[NewRequestData]) -> ModelForwardInputs:
        raise NotImplementedError

    def _prepare_decode(self, _: CachedRequestData) -> ModelForwardInputs:
        raise NotImplementedError

    def prepare_model_input(
            self, scheduler_output: SchedulerOutput) -> ModelForwardInputs:

        # NOTE: We assume that all sequences in the group are all prompts or
        # all decodes. Also assuming that new sequences are prefills
        is_prompt = len(scheduler_output.scheduled_new_reqs) > 0

        # Prepare input tensors.
        if is_prompt:
            # Assert no running requests
            assert len(scheduler_output.scheduled_cached_reqs.req_ids) == 0

            return self._prepare_prompt(scheduler_output.scheduled_new_reqs)
        else:
            return self._prepare_decode(scheduler_output.scheduled_cached_reqs)

    @SpyrePlatform.inference_mode()
    def execute_model(
        self,
        scheduler_output: SchedulerOutput,
        **kwargs,
    ) -> ModelRunnerOutput:

        t0 = time.time()

        self.update_states(scheduler_output)

        if not scheduler_output.total_num_scheduled_tokens:
            # Return empty ModelRunnerOuptut if there's no work to do.
            return EMPTY_MODEL_RUNNER_OUTPUT

        model_input = self.prepare_model_input(scheduler_output)

        # Execute the model
        attn_metadata = self.build_attn_metadata(model_input)
        with set_forward_context(attn_metadata, self.vllm_config):
            hidden_states = self.model(input_ids=model_input.input_tokens,
                                       positions=model_input.input_positions,
                                       masks=model_input.input_masks,
                                       is_prompt=model_input.is_prompt)

        # Only perform sampling in the driver worker.
        if not self.is_driver_worker:
            return EMPTY_MODEL_RUNNER_OUTPUT

        # Compute the logits.
        logits = self.model.compute_logits(hidden_states, None)

        is_prefill = cast(bool, model_input.is_prompt)

        # Sample the next token.
        output: SamplerOutput = self.model.sample(
            logits=logits,
            sampling_metadata=self.get_sampling_metadata(is_prefill),
        )
        t1 = time.time() - t0
        logger.debug("t_token: %.2fms", (t1 * 1000))

        # Get mapping between requests ids to the index within the batch
        req_id_to_index = self.get_req_id_to_index(is_prefill)

        # Add the sampled token(s) to the request cache
        req_ids = (scheduler_output.scheduled_new_reqs
                   if is_prefill else self.input_batch.sorted_requests_ids)
        sampled_ids = output.sampled_token_ids.tolist()
        for i, req in enumerate(req_ids):
            req_state = self.requests[req.req_id] \
                if not isinstance(
                req, str) else self.requests[req]
            req_state.output_token_ids.extend(sampled_ids[i])

        extra_kwargs: dict[str, Any] = {}
        if "pooler_output" in ModelRunnerOutput.__dataclass_fields__:
            extra_kwargs["pooler_output"] = None

        prompt_logprobs_dicts = self._get_prompt_logprobs_dict(
            logits=logits, model_inputs=model_input)

        model_output = ModelRunnerOutput(
            req_ids=list(req_id_to_index.keys()),
            req_id_to_index=req_id_to_index,
            sampled_token_ids=output.sampled_token_ids.tolist(),
            spec_token_ids=None,
            logprobs=(output.logprobs_tensors.tolists()
                      if output.logprobs_tensors else None),
            prompt_logprobs_dict=prompt_logprobs_dicts,
            **extra_kwargs,
        )

        return model_output


class StaticBatchingSpyreModelRunner(SpyreModelRunner):

    def __init__(
        self,
        vllm_config: VllmConfig,
        is_driver_worker: bool,
    ):
        super().__init__(vllm_config=vllm_config,
                         is_driver_worker=is_driver_worker)

        # position_ids of all the sequences in current batch
        self._position_ids: torch.Tensor = None
        # attention masks of all the sequences in current batch
        self._mask: torch.Tensor = None

        self.spyre_warmup_shapes = SpyrePlatform.get_warmup_shapes(
            self.scheduler_config)

    def _prepare_prompt(
        self,
        new_requests: list[NewRequestData],
    ) -> ModelForwardInputs:
        assert len(new_requests) > 0
        input_token_list: list[torch.Tensor] = []
        padded_batch_size, min_pad_length_batch = self._get_padded_batch_size(
            new_requests)

        # Internal state is reset here.
        # We don't support continuous batching, so we know all previous requests
        # have finished decoding.
        self.input_batch.clear_requests()
        self.requests = {}

        # Build batch and prepare input_token1
        for request_data in new_requests:
            # retrieve initial (unpadded) tokens
            prompt_tokens = request_data.prompt_token_ids

            input_token_list.append(
                torch.tensor(prompt_tokens,
                             dtype=torch.long,
                             device=torch.device("cpu")))

            # Add new requests to the cached states.
            req_id = request_data.req_id
            sampling_params = request_data.sampling_params
            if sampling_params.sampling_type == SamplingType.RANDOM_SEED:
                generator = torch.Generator(device=self.device)
                generator.manual_seed(sampling_params.seed)
            else:
                generator = None

            req_state = SamplingRequestState(
                req_id=req_id,
                prompt_token_ids=request_data.prompt_token_ids,
                sampling_params=sampling_params,
                generator=generator,
                output_token_ids=[],
                left_padding=0)
            self.requests[req_id] = req_state
            self.input_batch.add_request(req_state)

        self.input_batch.padded_batch_size = padded_batch_size

        # Refresh sampling metadata after all request are added to the batch
<<<<<<< HEAD
        self.input_batch.refresh()
=======
        self.input_batch.refresh_metadata()
>>>>>>> 052b28d7

        # padding to compiled batch size
        while len(input_token_list) < padded_batch_size:
            input_token_list.append(
                torch.zeros(min_pad_length_batch,
                            dtype=torch.long,
                            device=torch.device("cpu")))

        # get position ids and attention mask
        input_tokens, self._position_ids, self._mask = self.pad_input_ids(
            input_token_list, min_pad_length=min_pad_length_batch)

        model_input = ModelForwardInputs(
            input_tokens=input_tokens,
            input_positions=self._position_ids,
            input_masks=self._mask,
            is_prompt=True,
        )

        self._mark_input_tensors(model_input)
        self.model.indices = self.input_batch.get_model_indices()

        return model_input

    def _prepare_decode(
        self,
        cached_request_data: CachedRequestData,
    ) -> ModelForwardInputs:
        assert len(cached_request_data.req_ids) > 0
        input_tokens: list[list[int]] = [
            [0] for _ in range(self._position_ids.shape[0])
        ]

        for req_id in cached_request_data.req_ids:
            # TODO: Will this always just be one token ID if there's no spec
            # or jump decoding?
            req_state: CachedRequestState = self.requests[req_id]
            output_token_ids = req_state.output_token_ids
            generation_token = output_token_ids[-1]
            input_tokens[self.input_batch.req_id_to_index[req_id]] = [
                generation_token
            ]

        # update position ids and attention mask
        self._update_position_ids()
        self._update_mask()

        input_tokens = torch.tensor(input_tokens,
                                    dtype=torch.long,
                                    device=self.device)
        model_input = ModelForwardInputs(
            input_tokens=input_tokens,
            input_positions=self._position_ids,
            input_masks=self._mask,
            is_prompt=False,
        )
        self._mark_input_tensors(model_input)

        # TODO: Added here temporarily until we can remove dummy token
        # for batch_size=1. Once we can do that, we shall move it to
        # execute_model on SpyreModelRunner for both static and CB.
        self.model.indices = self.input_batch.get_model_indices()

        return model_input

    def _update_position_ids(self) -> None:
        """Updating the position ids of all sequences
        in a batch. Will be called in decoding phase"""

        self._position_ids = self._position_ids[:, -1] + 1
        self._position_ids = self._position_ids.unsqueeze(-1)

    def _update_mask(self) -> None:
        """Updating/extending the attention masks of all
        sequences in a batch. Will be called in decoding phase"""

        assert self._mask is not None
        masks = self._mask

        masks_new = []
        for mask in masks:
            # get the last row of the 3d mask
            mask_new = mask[-1:, :]

            # extend the mask one slot
            mask_new = torch.cat(
                (
                    mask_new,
                    torch.zeros(
                        1, 1, dtype=mask_new.dtype, device=mask_new.device),
                ),
                dim=1,
            )
            masks_new.append(mask_new)

        self._mask = torch.stack(masks_new, dim=0)

    def _get_padded_batch_size(self, new_requests: list[NewRequestData]):
        # find warmup shape to be used for padding and batching
        applicable_spyre_warmup_shapes = [
            shape for shape in self.spyre_warmup_shapes
            if len(new_requests) <= shape["batch_size"]
        ]
        for request_data in new_requests:
            # retrieve initial (unpadded) tokens
            prompt_tokens = request_data.prompt_token_ids
            new_tokens = (request_data.sampling_params.max_tokens
                          if request_data.sampling_params is not None else 0)

            updated_spyre_warmup_shapes = [
                shape for shape in applicable_spyre_warmup_shapes
                if len(prompt_tokens) <= shape["prompt_length"]
                and new_tokens <= shape["new_tokens"]
            ]
            applicable_spyre_warmup_shapes = updated_spyre_warmup_shapes

        assert (
            applicable_spyre_warmup_shapes
        ), "No shapes available to run prefill batch. (This should not happen)"

        # If multiple warmup shapes apply, the first one is selected.
        # For improving performance, the warmup shapes in scheduler_config
        # are ordered by "processing speed".
        min_pad_length_batch = applicable_spyre_warmup_shapes[0][
            "prompt_length"]
        padded_batch_size = applicable_spyre_warmup_shapes[0]["batch_size"]
        return padded_batch_size, min_pad_length_batch

    def _mark_input_tensors(self, model_input: ModelForwardInputs) -> None:
        """Yoinked from
        https://github.com/foundation-model-stack/aiu-fms-testing-utils/pull/13
        """
        if not self.warmup_mode:
            # Only mark tensors when we're warming up and compiling the graphs
            return

        # To produce like graphs during pre-fill, we mark the prefill
        # batch x seq as static, but relax this for decode for the seq
        if model_input.is_prompt:
            # we always want prefill to be static to produce same-like graph
            torch._dynamo.mark_static(model_input.input_tokens, 0)
            torch._dynamo.mark_static(model_input.input_tokens, 1)
            torch._dynamo.mark_static(model_input.input_masks, 0)
            torch._dynamo.mark_static(model_input.input_masks, 1)
            torch._dynamo.mark_static(model_input.input_masks, 2)
            torch._dynamo.mark_static(model_input.input_positions, 0)
            torch._dynamo.mark_static(model_input.input_positions, 1)
        else:
            # we always want the decode to be dynamic on sequence
            torch._dynamo.mark_dynamic(model_input.input_masks, 2)

            # here self.model.model is a StaticBatchingFmsModel
            for layer in self.model.model.past_key_value_states:
                for tensor in layer:
                    torch._dynamo.mark_static(tensor, 0)
                    # This used to be baked into the model's forward pass
                    torch._dynamo.mark_dynamic(tensor, 2)


class ContinuousBatchingSpyreModelRunner(SpyreModelRunner):

    def __init__(
        self,
        vllm_config: VllmConfig,
        is_driver_worker: bool,
    ):
        super().__init__(vllm_config=vllm_config,
                         is_driver_worker=is_driver_worker)

        # TODO: remove this limitation once we update the warm-up logic to
        # support batch_size=1
        assert vllm_config.scheduler_config.max_num_seqs >= 2, "Currently, " \
            "continuous batching needs config to set batch_size >= 2"

        self.block_size = 64

        # TODO: move to a KV cache manager
        self.req_ids2blocks: dict[str, deque[int]] = {}

        self.tkv: int = 0
        # set self.free_blocks to the minimal value of 4 required for warmup
        # is reset to the value returned by the Spyre compiler after warmup
        # self._set_free_blocks(num_blocks=4)
        # for the time being we set this to num_blocks consistent with the
        # cache dimension of ContinuousBatchingFmsModel.past_key_value_states
        num_blocks = (vllm_config.scheduler_config.max_num_seqs *
                      vllm_config.model_config.max_model_len //
                      self.block_size)
        self._set_free_blocks(num_blocks=num_blocks)

        # TODO: Remove this once we can prefill and decode in the same step
        self.prefill_batch = SamplingInputBatch(
            # TODO: review this, currently we only support prefill for
            # `batch_size=1`
            max_num_reqs=1,
            max_model_len=vllm_config.model_config.max_model_len,
            device=self.device,
            pin_memory=self.pin_memory,
            vocab_size=vllm_config.model_config.get_vocab_size(),
        )

    def _set_free_blocks(self, num_blocks: int) -> None:
        self.free_blocks = deque([i for i in range(num_blocks)])

    def update_states(self, scheduler_output):

        super().update_states(scheduler_output)

        # TODO: move to kv cache manager
        # Continuous batching: free blocks
        for req_id in scheduler_output.finished_req_ids:
            if blocks_to_free := self.req_ids2blocks.pop(req_id, None):
                logger.debug("Freeing request id: %s", req_id)
                for block_id in blocks_to_free:
                    logger.debug("Freeing block with id: %s", block_id)
                    self.free_blocks.append(block_id)

    def _prepare_prompt(
        self,
        new_requests: list[NewRequestData],
    ) -> ModelForwardInputs:
        assert len(new_requests) > 0
        input_token_list: list[torch.Tensor] = []

        # ceil division to pad to next block boundary
        new_batch = len(self.req_ids2blocks) == 0
        max_prompt_len = max([len(r.prompt_token_ids) for r in new_requests])
        if not new_batch:
            assert max_prompt_len <= self.tkv
        d = self.block_size
        n = max_prompt_len if new_batch else self.tkv
        block_padding = ((n + d - 1) // d) * d
        if new_batch:
            self.tkv = block_padding

        # Internal state is managed here.
        slot_mapping = []

        self.prefill_batch.clear_requests()

        for request_data in new_requests:
            # retrieve initial (unpadded) tokens
            prompt_tokens = request_data.prompt_token_ids
            left_padding = self.tkv - len(prompt_tokens)
            input_token_list.append(
                torch.tensor(prompt_tokens,
                             dtype=torch.long,
                             device=torch.device("cpu")))

            # filling block table and slot mapping
            block_table_i = []
            slot_mapping_i = []
            for pos_i in range(block_padding):
                if pos_i % self.block_size == 0:
                    block_number = self.free_blocks.popleft()
                    block_table_i.append(block_number)
                block_offset = pos_i % self.block_size
                slot = block_number * self.block_size + block_offset
                slot_mapping_i.append(slot)
            self.req_ids2blocks[request_data.req_id] = deque(block_table_i)
            slot_mapping.append(slot_mapping_i)

            # Add new requests to the cached states.
            req_id = request_data.req_id
            sampling_params = request_data.sampling_params
            if sampling_params.sampling_type == SamplingType.RANDOM_SEED:
                generator = torch.Generator(device=self.device)
                generator.manual_seed(sampling_params.seed)
            else:
                generator = None

            req_state = SamplingRequestState(
                req_id=req_id,
                prompt_token_ids=request_data.prompt_token_ids,
                sampling_params=sampling_params,
                generator=generator,
                output_token_ids=[],
                left_padding=left_padding)
            self.requests[req_id] = req_state
            self.input_batch.add_request(req_state)
            self.prefill_batch.add_request(req_state)

        # Refresh sampling metadata after all request are added to the batch
<<<<<<< HEAD
        self.input_batch.refresh()
        self.prefill_batch.refresh()
=======
        self.input_batch.refresh_metadata()
        self.prefill_batch.refresh_metadata()
>>>>>>> 052b28d7

        # TODO: Review this in the future
        # prefills are always of batch size 1 for this milestone
        # Also, we added an input batch just for that.
        actual_batch_size = len(input_token_list)
        assert actual_batch_size == 1
        self.model.indices = torch.ones(actual_batch_size,
                                        dtype=torch.bool,
                                        device='cpu')
        # construct tensor from list
        slot_mapping = torch.tensor(slot_mapping, dtype=torch.int64)
        block_table = None

        # get position ids and attention mask
        # applies left padding to align with tkv of current decode batch
        # and right padding to align with the next block boundary
        input_tokens, position_ids, mask =\
            self.pad_input_ids(input_token_list, min_pad_length=block_padding)
        mask = mask.unsqueeze(1)

        # not needed for prefill
        current_tkv_mask = None
        left_padded_prompt_mask = None

        model_inputs = ModelForwardInputs(
            input_tokens=input_tokens,
            input_positions=position_ids,
            input_masks=mask,
            current_tkv_mask=current_tkv_mask,
            left_padded_prompt_mask=left_padded_prompt_mask,
            block_table=block_table,
            slot_mapping=slot_mapping,
            is_prompt=True,
        )

        _mark_input_tensors(model_inputs)

        return model_inputs

    def _prepare_decode(
        self,
        cached_request_data: CachedRequestData,
    ) -> ModelForwardInputs:
        assert len(cached_request_data.req_ids) > 0

        input_tokens = []
        input_positions = []
        block_table = []
        slot_mapping = []
        left_padded_prompt_mask = []
        self.model.indices = torch.ones(len(cached_request_data.req_ids),
                                        dtype=torch.bool,
                                        device="cpu")

        assert len(self.input_batch.req_id_to_index) == len(
            cached_request_data.req_ids)
        # TODO(wallas): I think we can do better here, without sorting or
        # creating an intermediary dictionary
        cached_reqs_map = {
            req_id: i
            for i, req_id in enumerate(cached_request_data.req_ids)
        }
        req_ids = self.input_batch.sorted_requests_ids

        for req_id in req_ids:
            # TODO: Will this always just be one token ID if there's no spec
            # or jump decoding?

            req_state: CachedRequestState = self.requests[req_id]
            # adding new blocks if needed
            if self.tkv // self.block_size + 1 > len(
                    self.req_ids2blocks[req_id]):
                self.req_ids2blocks[req_id].append(self.free_blocks.popleft())
            block_table.append(self.req_ids2blocks[req_id])
            # slot_mapping for all blocks of sequence
            start_slot = block_table[-1][-1] * self.block_size
            offset = self.tkv % self.block_size
            slot = [start_slot + offset]
            slot_mapping.append(slot)
            output_token_ids = req_state.output_token_ids
            generation_token = output_token_ids[-1]
            input_tokens.append([generation_token])
            seq_len = cached_request_data.num_computed_tokens[
                cached_reqs_map[req_id]]
            input_positions.append([seq_len])

            left_padded_prompt_mask.append(req_state.left_padding)

        input_tokens = torch.tensor(input_tokens,
                                    dtype=torch.long,
                                    device=self.device)
        position_ids = torch.tensor(input_positions,
                                    dtype=torch.long,
                                    device=self.device)
        left_padded_prompt_mask = torch.tensor(left_padded_prompt_mask,
                                               dtype=torch.long,
                                               device=self.device)
        # construct tensors from lists
        slot_mapping = torch.tensor(slot_mapping, dtype=torch.int64)
        block_table = torch.tensor(block_table, dtype=torch.int64)

        # not needed for decode
        mask = None

        # update tkv
        self.tkv = self.tkv + 1

        current_tkv_mask = torch.tensor([self.tkv] * len(input_tokens),
                                        dtype=torch.int64)

        # add pads for min decode batch size of 2 (Spyre compiler constraint)
        if len(cached_request_data.req_ids) == 1:
            padd_seq_indices = torch.zeros(1, dtype=torch.bool, device="cpu")
            self.model.indices = torch.cat(
                (self.model.indices, padd_seq_indices), -1)
            assert self.model.indices.size(dim=0) == 2

            input_tokens = torch.cat(2 * [input_tokens])
            position_ids = torch.cat(2 * [position_ids])
            current_tkv_mask = torch.cat(2 * [current_tkv_mask])
            left_padded_prompt_mask = torch.cat(2 * [left_padded_prompt_mask])
            block_table = torch.cat(2 * [block_table])
            slot_mapping = torch.cat(2 * [slot_mapping])

        # assert min batch size 2 for decodes (Spyre compiler constraint)
        assert len(input_tokens) >= 2

        model_inputs = ModelForwardInputs(
            input_tokens=input_tokens,
            input_positions=position_ids,
            input_masks=mask,
            current_tkv_mask=current_tkv_mask,
            left_padded_prompt_mask=left_padded_prompt_mask,
            block_table=block_table,
            slot_mapping=slot_mapping,
            is_prompt=False,
        )

        _mark_input_tensors(model_inputs)

        return model_inputs

    def reduce_left_padding(self) -> None:

        requests = self.requests.values()
        if len(self.requests) == 0:
            return

        min_left_pad = min([r.left_padding for r in requests])
        n_padded_blocks = min_left_pad // self.block_size
        offset = n_padded_blocks * self.block_size

        if offset > 0:
            logger.debug("Number of removed blocks due to left padding: %d",
                         n_padded_blocks)

            for req in requests:
                req.left_padding -= offset

                # free blocks
                for _ in range(n_padded_blocks):
                    freed_block_id = self.req_ids2blocks[req.req_id].popleft()
                    logger.debug("Freeing block with id: %s", freed_block_id)
                    self.free_blocks.append(freed_block_id)

        # update tkv
        self.tkv -= offset

    def pad_input_ids(
        self,
        input_ids_list: list[torch.Tensor],
        min_pad_length: int = 0,
    ) -> tuple[torch.Tensor, torch.Tensor, torch.Tensor]:

        # left padding to align with tkv of current decode batch
        input_tokens_left, position_ids_left, mask_left =\
            super().pad_input_ids(input_ids_list, min_pad_length=self.tkv)

        # right padding to align with the next block boundary
        left_pad_len = input_tokens_left.shape[1]
        n_pads_right = min_pad_length - left_pad_len

        # set number of right pads for the next model forward pass:
        # need to be excluded before sampling tokens
        self.model.n_pads_right = n_pads_right

        if n_pads_right > 0:
            # apply right padding to input_tokens, position_ids and mask
            logger.info(
                "Right padding request of length %d tokens to %d tokens.",
                left_pad_len, min_pad_length)

            input_tokens_right = torch.tensor(
                [[self.pad_token_id for i in range(n_pads_right)]],
                device=input_tokens_left.device,
                dtype=input_tokens_left.dtype)
            input_tokens = torch.concat(
                (input_tokens_left, input_tokens_right), dim=1)

            # Note: same output with i as padding for position ids
            pos_start = position_ids_left[0][-1] + 1
            position_ids_right = torch.tensor(
                [[0 for i in range(pos_start, pos_start + n_pads_right)]],
                device=position_ids_left.device,
                dtype=position_ids_left.dtype)
            position_ids = torch.concat(
                (position_ids_left, position_ids_right), dim=1)

            # pad left padded mask with -inf to the next block boundary
            mask = torch.nn.functional.pad(mask_left,
                                           (0, n_pads_right, 0, n_pads_right),
                                           value=-torch.inf)

            # lower triangle: 0.0, upper triangle -inf
            mask_pads = torch.zeros(n_pads_right, n_pads_right)
            mask_pads[~torch.tril(torch.ones(n_pads_right, n_pads_right)).bool(
            )] = float('-inf')

            # insert triangular matrix for right pads
            mask[:, -n_pads_right:, -n_pads_right:] = mask_pads.unsqueeze(0)
        else:
            # no right padding needed
            input_tokens = input_tokens_left
            position_ids = position_ids_left
            mask = mask_left

        return input_tokens, position_ids, mask

    def build_attn_metadata(
            self, model_input: ModelForwardInputs) -> SpyreAttentionMetadata:

        # TODO: probably we can remove some fields of the model input and
        # update only the SpyreAttentionMetadata
        return SpyreAttentionMetadata(
            slot_mapping=model_input.slot_mapping,
            current_tkv_mask=model_input.current_tkv_mask,
            left_padded_prompt_mask=model_input.left_padded_prompt_mask,
            block_table=model_input.block_table)

    def get_sampling_metadata(self, is_prefill: bool) -> SamplingMetadata:
        return self.prefill_batch.sampling_metadata \
            if is_prefill else self.input_batch.sampling_metadata

    def get_req_id_to_index(self, is_prefill: bool) -> dict[str, int]:
        req_id_to_index = self.prefill_batch.get_unpadded_output_indices() \
            if is_prefill else self.input_batch.get_unpadded_output_indices()

        return req_id_to_index

    def no_prompt_logprob(self, is_prefill: bool) -> bool:
        if is_prefill:
            return self.prefill_batch.no_prompt_logprob
        # If we're not running a prefill then this is a decode-only batch
        return True

    def get_num_prompt_logprobs(self) -> dict[str, int]:
        # Prompt logprobs will always be set on the prefill batch
        return self.prefill_batch.num_prompt_logprobs

    def prepare_model_input(
            self, scheduler_output: SchedulerOutput) -> ModelForwardInputs:

        # remove left padding if applicable before next prefil/decode step
        self.reduce_left_padding()

        return super().prepare_model_input(scheduler_output)

    @SpyrePlatform.inference_mode()
    def execute_model(
        self,
        scheduler_output: SchedulerOutput,
        **kwargs,
    ) -> ModelRunnerOutput:

        output = super().execute_model(scheduler_output, **kwargs)

        return CBSpyreModelRunnerOutput(
            **asdict(output),
            tkv=self.tkv
            if scheduler_output.total_num_scheduled_tokens > 0 else 0,
        )


def _mark_input_tensors(model_input: ModelForwardInputs) -> None:
    # Marking dimensions static/dynamic
    if model_input.is_prompt:

        # batch static (batch size 1)
        torch._dynamo.mark_static(model_input.input_tokens, 0)
        torch._dynamo.mark_static(model_input.slot_mapping, 0)
        torch._dynamo.mark_static(model_input.input_positions, 0)
        torch._dynamo.mark_static(model_input.input_masks, 0)

        # sequence dynamic
        torch._dynamo.mark_dynamic(model_input.input_tokens, 1)
        torch._dynamo.mark_dynamic(model_input.slot_mapping, 1)
        torch._dynamo.mark_dynamic(model_input.input_positions, 1)
        torch._dynamo.mark_dynamic(model_input.input_masks, 2)
        torch._dynamo.mark_dynamic(model_input.input_masks, 3)

    # decode
    else:
        # mask is no longer used here

        # batch dynamic
        torch._dynamo.mark_dynamic(model_input.input_tokens, 0)
        torch._dynamo.mark_dynamic(model_input.block_table, 0)
        torch._dynamo.mark_dynamic(model_input.slot_mapping, 0)
        torch._dynamo.mark_dynamic(model_input.input_positions, 0)
        torch._dynamo.mark_dynamic(model_input.current_tkv_mask, 0)
        torch._dynamo.mark_dynamic(model_input.left_padded_prompt_mask, 0)

        # sequence
        torch._dynamo.mark_static(model_input.input_tokens, 1)  # always 1
        torch._dynamo.mark_dynamic(model_input.block_table, 1)
        torch._dynamo.mark_static(model_input.slot_mapping, 1)  # always 1
        torch._dynamo.mark_static(model_input.input_positions, 1)  # always 1<|MERGE_RESOLUTION|>--- conflicted
+++ resolved
@@ -248,7 +248,7 @@
         # PP will be enabled in the future
         req_data = scheduler_output.scheduled_cached_reqs
         for i, req_id in enumerate(req_data.req_ids):
-            req_state: CachedRequestState = self.requests[req_id]
+            req_state: SamplingRequestState = self.requests[req_id]
 
             # Update the cached states.
             num_computed_tokens = req_data.num_computed_tokens[i]
@@ -282,9 +282,6 @@
             for req_id in scheduler_output.finished_req_ids:
                 self.input_batch.remove_request(req_id)
                 self.requests.pop(req_id, None)
-<<<<<<< HEAD
-            self.input_batch.refresh()
-=======
             self.input_batch.refresh_metadata()
 
     def _get_prompt_logprobs_dict(
@@ -352,7 +349,6 @@
             prompt_logprobs_dict[req_id] = logprobs_tensors
 
         return prompt_logprobs_dict
->>>>>>> 052b28d7
 
     def _prepare_prompt(self, _: list[NewRequestData]) -> ModelForwardInputs:
         raise NotImplementedError
@@ -517,11 +513,7 @@
         self.input_batch.padded_batch_size = padded_batch_size
 
         # Refresh sampling metadata after all request are added to the batch
-<<<<<<< HEAD
-        self.input_batch.refresh()
-=======
         self.input_batch.refresh_metadata()
->>>>>>> 052b28d7
 
         # padding to compiled batch size
         while len(input_token_list) < padded_batch_size:
@@ -558,7 +550,7 @@
         for req_id in cached_request_data.req_ids:
             # TODO: Will this always just be one token ID if there's no spec
             # or jump decoding?
-            req_state: CachedRequestState = self.requests[req_id]
+            req_state: SamplingRequestState = self.requests[req_id]
             output_token_ids = req_state.output_token_ids
             generation_token = output_token_ids[-1]
             input_tokens[self.input_batch.req_id_to_index[req_id]] = [
@@ -805,13 +797,8 @@
             self.prefill_batch.add_request(req_state)
 
         # Refresh sampling metadata after all request are added to the batch
-<<<<<<< HEAD
-        self.input_batch.refresh()
-        self.prefill_batch.refresh()
-=======
         self.input_batch.refresh_metadata()
         self.prefill_batch.refresh_metadata()
->>>>>>> 052b28d7
 
         # TODO: Review this in the future
         # prefills are always of batch size 1 for this milestone
@@ -880,7 +867,7 @@
             # TODO: Will this always just be one token ID if there's no spec
             # or jump decoding?
 
-            req_state: CachedRequestState = self.requests[req_id]
+            req_state: SamplingRequestState = self.requests[req_id]
             # adding new blocks if needed
             if self.tkv // self.block_size + 1 > len(
                     self.req_ids2blocks[req_id]):
