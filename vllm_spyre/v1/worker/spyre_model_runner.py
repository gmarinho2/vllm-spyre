--- conflicted
+++ resolved
@@ -107,7 +107,7 @@
         )
 
         # Requests
-        self.requests: dict[str, CachedRequestState] = {}
+        self.requests: dict[str, SamplingRequestState] = {}
 
     def get_model(self) -> nn.Module:
         return self.model
@@ -272,7 +272,7 @@
             for req_id in scheduler_output.finished_req_ids:
                 self.input_batch.remove_request(req_id)
                 self.requests.pop(req_id, None)
-            self.input_batch.refresh_sampling_metadata()
+            self.input_batch.refresh()
 
     def _prepare_prompt(self, _: list[NewRequestData]) -> ModelForwardInputs:
         raise NotImplementedError
@@ -523,105 +523,6 @@
 
         self._mask = torch.stack(masks_new, dim=0)
 
-<<<<<<< HEAD
-    def prepare_model_input(
-            self, scheduler_output: SchedulerOutput) -> ModelForwardInputs:
-
-        # NOTE: We assume that all sequences in the group are all prompts or
-        # all decodes.
-        # Also assuming that new sequences are prefills
-        is_prompt = len(scheduler_output.scheduled_new_reqs) > 0
-
-        # Prepare input tensors.
-        if is_prompt:
-            # Assert no running requests
-            assert len(scheduler_output.scheduled_cached_reqs) == 0
-
-            return self._prepare_prompt(scheduler_output.scheduled_new_reqs)
-        else:
-            if scheduler_output.finished_req_ids:
-                for req_id in scheduler_output.finished_req_ids:
-                    self.input_batch.remove_request(req_id)
-                self.input_batch.refresh()
-
-            return self._prepare_decode(scheduler_output.scheduled_cached_reqs)
-
-    @SpyrePlatform.inference_mode()
-    def execute_model(
-        self,
-        scheduler_output: SchedulerOutput,
-        **kwargs,
-    ) -> ModelRunnerOutput:
-
-        t0 = time.time()
-
-        # TODO: change to EMPTY_MODEL_RUNNER_OUTPUT, right now this
-        # will be a breaking change, or clumsy to make retrocompatible
-        # with conditional import
-        if not scheduler_output.total_num_scheduled_tokens:
-            # Return empty ModelRunnerOuptut if there's no work to do.
-            return ModelRunnerOutput(
-                req_ids=[],
-                req_id_to_index={},
-                sampled_token_ids=[],
-                spec_token_ids=None,
-                logprobs=None,
-                prompt_logprobs_dict={},
-                pooler_output=[],
-            )
-
-        self._update_states(scheduler_output)
-
-        model_input = self.prepare_model_input(scheduler_output)
-        self._mark_input_tensors(model_input)
-
-        # TODO(Wallas): I think it would be better move the indices as argument
-        # of the forward rather than set as an attribute of the model. I'm not
-        # sure how easy is that right now.
-
-        # Always get the indices from the input_batch
-        self.model.indices = self.input_batch.get_model_indices()
-
-        # Execute the model
-        hidden_states = self.model(
-            input_ids=model_input.input_tokens,
-            positions=model_input.input_positions,
-            masks=model_input.input_masks,
-            is_prompt=model_input.is_prompt,
-        )
-
-        # Only perform sampling in the driver worker.
-        if not self.is_driver_worker:
-            return []
-
-        # Compute the logits.
-        logits = self.model.compute_logits(hidden_states, None)
-
-        # Sample the next token.
-        output: SamplerOutput = self.model.sample(
-            logits=logits,
-            sampling_metadata=self.input_batch.sampling_metadata,
-        )
-        t1 = time.time() - t0
-        logger.debug("t_token: %.2fms", (t1 * 1000))
-
-        model_output = ModelRunnerOutput(
-            req_ids=self.input_batch.requests_ids,
-            req_id_to_index=self.input_batch.get_unpadded_output_indices(),
-            sampled_token_ids=output.sampled_token_ids.tolist(),
-            spec_token_ids=None,
-            logprobs=(output.logprobs_tensors.tolists()
-                      if output.logprobs_tensors else None),
-            prompt_logprobs_dict={
-                req_id: None
-                for req_id in self.input_batch.req_id_to_index
-            },  # TODO(wallas?): prompt logprobs too
-            pooler_output=[],
-        )
-        return model_output
-
-=======
->>>>>>> 507c28ce
     def _get_padded_batch_size(self, new_requests: list[NewRequestData]):
         # find warmup shape to be used for padding and batching
         applicable_spyre_warmup_shapes = [
@@ -704,11 +605,6 @@
         # TODO: move to a KV cache manager
         self.req_ids2blocks: dict[str, deque[int]] = {}
 
-<<<<<<< HEAD
-        # TODO: Remove this once we can prefill and decode
-        # in the same step
-        self.prefill_batch = SamplingInputBatch(
-=======
         self.tkv: int = 0
         # set self.free_blocks to the minimal value of 4 required for warmup
         # is reset to the value returned by the Spyre compiler after warmup
@@ -721,8 +617,7 @@
         self._set_free_blocks(num_blocks=num_blocks)
 
         # TODO: Remove this once we can prefill and decode in the same step
-        self.prefill_batch = InputBatch(
->>>>>>> 507c28ce
+        self.prefill_batch = SamplingInputBatch(
             # TODO: review this, currently we only support prefill for
             # `batch_size=1`
             max_num_reqs=1,
@@ -1079,92 +974,10 @@
 
         output = super().execute_model(scheduler_output, **kwargs)
 
-<<<<<<< HEAD
-        self._update_states(scheduler_output)
-        # TODO: change to EMPTY_MODEL_RUNNER_OUTPUT, right now this
-        # will be a breaking change, or clumsy to make retrocompatible
-        # with conditional import
-        if not scheduler_output.total_num_scheduled_tokens:
-            # Return empty ModelRunnerOuptut if there's no work to do.
-            return CBSpyreModelRunnerOutput(
-                req_ids=[],
-                req_id_to_index={},
-                sampled_token_ids=[],
-                spec_token_ids=None,
-                logprobs=None,
-                prompt_logprobs_dict={},
-                pooler_output=[],
-                tkv=0,
-            )
-
-        model_input = self.prepare_model_input(scheduler_output)
-
-        # Marking dimensions static/dynamic
-        if model_input.is_prompt:
-
-            # batch static (batch size 1)
-            torch._dynamo.mark_static(model_input.input_tokens, 0)
-            torch._dynamo.mark_static(model_input.slot_mapping, 0)
-            torch._dynamo.mark_static(model_input.input_positions, 0)
-            torch._dynamo.mark_static(model_input.input_masks, 0)
-
-            # sequence dynamic
-            torch._dynamo.mark_dynamic(model_input.input_tokens, 1)
-            torch._dynamo.mark_dynamic(model_input.slot_mapping, 1)
-            torch._dynamo.mark_dynamic(model_input.input_positions, 1)
-            torch._dynamo.mark_dynamic(model_input.input_masks, 2)
-            torch._dynamo.mark_dynamic(model_input.input_masks, 3)
-
-        # decode
-        else:
-            # mask is no longer used here
-
-            # batch dynamic
-            torch._dynamo.mark_dynamic(model_input.input_tokens, 0)
-            torch._dynamo.mark_dynamic(model_input.block_table, 0)
-            torch._dynamo.mark_dynamic(model_input.slot_mapping, 0)
-            torch._dynamo.mark_dynamic(model_input.input_positions, 0)
-            torch._dynamo.mark_dynamic(model_input.current_tkv_mask, 0)
-            torch._dynamo.mark_dynamic(model_input.left_padded_prompt_mask, 0)
-
-            # sequence
-            torch._dynamo.mark_static(model_input.input_tokens, 1)  # always 1
-            torch._dynamo.mark_dynamic(model_input.block_table, 1)
-            torch._dynamo.mark_static(model_input.slot_mapping, 1)  # always 1
-            torch._dynamo.mark_static(model_input.input_positions,
-                                      1)  # always 1
-
-        # Execute the model
-        hidden_states = self.model(
-            input_ids=model_input.input_tokens,
-            positions=model_input.input_positions,
-            masks=model_input.input_masks,
-            is_prompt=model_input.is_prompt,
-            current_tkv_mask=model_input.current_tkv_mask,
-            left_padded_prompt_mask=model_input.left_padded_prompt_mask,
-            block_table=model_input.block_table,
-            slot_mapping=model_input.slot_mapping)
-
-        # Only perform sampling in the driver worker.
-        if not self.is_driver_worker:
-            return []
-
-        # Compute the logits.
-        logits = self.model.compute_logits(hidden_states, None)
-
-        # Sample the next token.
-        # TODO: review this, once we can prefill and decode at the same step
-        sampling_metadata = self.prefill_batch.sampling_metadata \
-            if model_input.is_prompt else self.input_batch.sampling_metadata
-        output: SamplerOutput = self.model.sample(
-            logits=logits,
-            sampling_metadata=sampling_metadata,
-=======
         return CBSpyreModelRunnerOutput(
             **asdict(output),
             tkv=self.tkv
             if scheduler_output.total_num_scheduled_tokens > 0 else 0,
->>>>>>> 507c28ce
         )
 
 
