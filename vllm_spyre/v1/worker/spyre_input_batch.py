--- conflicted
+++ resolved
@@ -6,6 +6,7 @@
 from dataclasses import dataclass, field
 from typing import Optional, cast
 
+import numpy as np
 import torch
 from vllm.sampling_params import SamplingParams, SamplingType
 from vllm.v1.sample.logits_processor import (BatchUpdateBuilder,
@@ -145,8 +146,70 @@
 
         self.req_output_token_ids: list[Optional[list[int]]] = []
 
+        # Request indices to mask request, and to be padded afterwards
+        # This is mapped to model.indices
+        self.req_indices_mask = torch.zeros(self.max_num_reqs,
+                                            dtype=torch.bool,
+                                            device=device)
+
         # This is updated each time the batch constituents change.
         self.sampling_metadata = self._make_sampling_metadata()
+
+    def req_id_to_dense_index(self, req_id) -> int:
+        '''
+        This data structure has 3 types of references for data:
+        
+        - [request id | req_id] : str -> An id of the request, is passed as 
+        input in `add_request`.
+        - [request index | req_index | req_idx] : int -> The index of the data
+        in this batch. This index is aligned with `req_indices_mask` which can
+        deactivate indices in the batch. In static batching, the finished 
+        requests are only deactivated and the data is not reorganized until
+        the batch is fully processed. On the other hand, in continuous 
+        batching, finished request will have their slots free that can receive 
+        new requests, that is, the batch is continuously being updated.
+        - dense_index : int -> The contiguous index of data. This is the index
+        of the data of the batch when the padding/slots are removed. For 
+        instance, the sampling parameters are generated dense and are aligned
+        to this index.
+        
+        Example:
+        
+        Given the table below, where `_` is an empty slot
+        
+        request index     |  0  |  1  |  2  |  3  |  4  |  6  |
+        request id        | "A" | "B" | "F" |  _  |  _  | "X" |
+        req_indices_mask  |  T  |  T  |  T  |  F  |  F  |  F  |
+        dense index       |  0  |  1  |  2  |  _  |  _  |  3  |
+        
+        If we remove request "B" at request index 1 we will have:
+        
+        request index     |  0  |  1  |  2  |  3  |  4  |  6  |
+        request id        | "A" |  _  | "F" |  _  |  _  | "X" |
+        req_indices_mask  |  T  |  F  |  T  |  F  |  F  |  F  |
+        dense index       |  0  |  _  |  1  |  _  |  _  |  2  |
+        
+        Note how the dense indices were affected by the removal.
+    
+        '''
+
+        req_index = self.req_id_to_index[req_id]
+        return self.req_idx_to_dense_index(req_index)
+
+    def req_idx_to_dense_index(self, req_index) -> int:
+        '''
+        Convert a request index to a dense index. See `req_id_to_dense_index`
+        for more.
+        '''
+        return self.req_indices_mask[:req_index].sum().item()
+
+    def get_available_index(self) -> int:
+        '''
+        Find a free slot in the batching, used primarily in continuous batching
+        '''
+        available_indices = self.req_indices_mask.logical_not().nonzero()
+        available_indices_list = available_indices.squeeze(dim=-1).tolist()
+        return available_indices_list[0] if available_indices_list else None
 
     def add_request(
         self,
@@ -164,10 +227,6 @@
         dense_index = self.req_idx_to_dense_index(req_index)
         self.req_output_token_ids.insert(dense_index, request.output_token_ids)
 
-<<<<<<< HEAD
-        # Copy the output token ids.
-        start_idx = len(request.prompt_token_ids)
-=======
         params = request.sampling_params  # TODO add pooling params
         tmp_dense = self.num_reqs
         self.batch_update_builder.added.append(
@@ -178,16 +237,8 @@
                 (tmp_dense, tmp_dense - 1, MoveDirectionality.SWAP))
             tmp_dense = tmp_dense - 1
 
-        self.req_id_to_index[req_id] = req_index
-
-        # Copy the prompt token ids and output token ids.
-        num_prompt_tokens = len(request.prompt_token_ids)
-        self.num_prompt_tokens[req_index] = num_prompt_tokens
-
-        self.token_ids_cpu[
-            req_index, :num_prompt_tokens] = request.prompt_token_ids
-        start_idx = num_prompt_tokens
->>>>>>> 052b28d7
+        # Copy the output token ids.
+        start_idx = len(request.prompt_token_ids)
         end_idx = start_idx + len(request.output_token_ids)
         self.token_ids_cpu[req_index,
                            start_idx:end_idx] = request.output_token_ids
@@ -250,6 +301,7 @@
         Clear the batch, mostly used by static batching
         '''
         super().clear_requests()
+        self.req_indices_mask.fill_(False)
         self.req_output_token_ids = []
 
         self.greedy_reqs = set()
@@ -267,12 +319,6 @@
         if self.allowed_token_ids_mask is not None:
             self.allowed_token_ids_mask.fill_(False)
 
-<<<<<<< HEAD
-=======
-        self._num_requests = 0
-        self.batch_update_builder.get_and_reset(0)
-
->>>>>>> 052b28d7
     def remove_request(self, req_id: str):
         '''
         Free a slot of a request from the batch
@@ -288,19 +334,12 @@
         overwritten by new requests
         '''
 
-<<<<<<< HEAD
         req_index = super()._remove_request(req_id)
         if req_index is None:
             return
 
-=======
-        req_index = self.req_id_to_index.pop(req_id, None)
-        if req_index is None:
-            return
-
         # Remove the references
 
->>>>>>> 052b28d7
         # Index corrected based on the padded/deactivated requests
         dense_index = self.req_idx_to_dense_index(req_index)
         # Mask out the request
@@ -334,16 +373,6 @@
 
         if self.allowed_token_ids_mask is not None:
             self.allowed_token_ids_mask[req_index].fill_(False)
-
-<<<<<<< HEAD
-        self.min_tokens.pop(req_index, None)
-
-        self.bad_words_token_ids.pop(req_index, None)
-
-    def refresh(self):
-        self.sampling_metadata = self._make_sampling_metadata()
-=======
-        self._num_requests -= 1
 
         self.bad_words_token_ids.pop(req_index, None)
 
@@ -358,7 +387,6 @@
             logit_proc.update_state(batch_update)
         if batch_update:
             self.sampling_metadata = self._make_sampling_metadata()
->>>>>>> 052b28d7
 
     def _make_sampling_metadata(self) -> SamplingMetadata:
 
@@ -412,6 +440,33 @@
             logitsprocs=self.logitsprocs,
         )
 
+    def _get_num_prompt_tokens(self) -> np.ndarray:
+        req_indices_mask_cpu = self.req_indices_mask.numpy()
+        return self.num_prompt_tokens[req_indices_mask_cpu]
+
+    def _get_token_ids(self) -> np.ndarray:
+        req_indices_mask_cpu = self.req_indices_mask.numpy()
+        return self.token_ids_cpu[req_indices_mask_cpu]
+
+    def get_unpadded_output_indices(self) -> dict[str, int]:
+        """The inputs to the model are all padded to a constant batch size, and
+        self.req_id_to_index is the map of request id -> padded index.
+        However, finished requests and padded requests are stripped from the
+        output, so the mapping of request id -> unpadded output index needs to
+        be created to be returned in `ModelRunnerOutput`.
+
+        For example if:
+        - self.req_indices_mask = [F, T, T, F]
+        - self.req_id_to_index = {"A": 0, "B": 1, "C": 2, "D": 3}
+        This will output: {"B": 0, "C": 1}
+        """
+
+        indices = self.req_indices_mask.nonzero().squeeze(dim=-1).tolist()
+        return {self._req_ids[idx]: i for i, idx in enumerate(indices)}
+
+    def get_model_indices(self):
+        return self.req_indices_mask[:self.padded_batch_size]
+
     @property
     def all_greedy(self) -> bool:
         return len(self.random_reqs) == 0
@@ -444,13 +499,4 @@
 
     @property
     def no_allowed_token_ids(self) -> bool:
-        return len(self.has_allowed_token_ids) == 0
-
-    @property
-    def requests_ids(self) -> list[str]:
-        return list(self.req_id_to_index.keys())
-
-    @property
-    def sorted_requests_ids(self) -> list[str]:
-        return sorted(self.req_id_to_index,
-                      key=self.req_id_to_index.get)  # type: ignore+        return len(self.has_allowed_token_ids) == 0